// Copyright 2016 The Prometheus Authors
// Licensed under the Apache License, Version 2.0 (the "License");
// you may not use this file except in compliance with the License.
// You may obtain a copy of the License at
//
//     http://www.apache.org/licenses/LICENSE-2.0
//
// Unless required by applicable law or agreed to in writing, software
// distributed under the License is distributed on an "AS IS" BASIS,
// WITHOUT WARRANTIES OR CONDITIONS OF ANY KIND, either express or implied.
// See the License for the specific language governing permissions and
// limitations under the License.

package v1

import (
	"encoding/json"
	"errors"
	"fmt"
	"math"
	"net/http"
	"net/url"
	"strconv"
	"time"

	"github.com/prometheus/client_golang/prometheus"
	"github.com/prometheus/common/model"
	"github.com/prometheus/common/route"
	"golang.org/x/net/context"

	"github.com/prometheus/prometheus/config"
	"github.com/prometheus/prometheus/pkg/labels"
	"github.com/prometheus/prometheus/pkg/timestamp"
	"github.com/prometheus/prometheus/promql"
	"github.com/prometheus/prometheus/retrieval"
	"github.com/prometheus/prometheus/storage"
	"github.com/prometheus/prometheus/util/httputil"
)

type status string

const (
	statusSuccess status = "success"
	statusError          = "error"
)

type errorType string

const (
	errorNone     errorType = ""
	errorTimeout            = "timeout"
	errorCanceled           = "canceled"
	errorExec               = "execution"
	errorBadData            = "bad_data"
	errorInternal           = "internal"
)

var corsHeaders = map[string]string{
	"Access-Control-Allow-Headers":  "Accept, Authorization, Content-Type, Origin",
	"Access-Control-Allow-Methods":  "GET, OPTIONS",
	"Access-Control-Allow-Origin":   "*",
	"Access-Control-Expose-Headers": "Date",
}

type apiError struct {
	typ errorType
	err error
}

func (e *apiError) Error() string {
	return fmt.Sprintf("%s: %s", e.typ, e.err)
}

type targetRetriever interface {
	Targets() []*retrieval.Target
}

type alertmanagerRetriever interface {
	Alertmanagers() []*url.URL
}

type response struct {
	Status    status      `json:"status"`
	Data      interface{} `json:"data,omitempty"`
	ErrorType errorType   `json:"errorType,omitempty"`
	Error     string      `json:"error,omitempty"`
}

// Enables cross-site script calls.
func setCORS(w http.ResponseWriter) {
	for h, v := range corsHeaders {
		w.Header().Set(h, v)
	}
}

type apiFunc func(r *http.Request) (interface{}, *apiError)

// API can register a set of endpoints in a router and handle
// them using the provided storage and query engine.
type API struct {
	Queryable   promql.Queryable
	QueryEngine *promql.Engine

	targetRetriever       targetRetriever
	alertmanagerRetriever alertmanagerRetriever

	now    func() time.Time
	config func() config.Config
	ready  func(http.HandlerFunc) http.HandlerFunc
}

// NewAPI returns an initialized API type.
<<<<<<< HEAD
func NewAPI(qe *promql.Engine, q promql.Queryable, tr targetRetriever, ar alertmanagerRetriever, configFunc func() config.Config) *API {
=======
func NewAPI(
	qe *promql.Engine,
	st local.Storage,
	tr targetRetriever,
	ar alertmanagerRetriever,
	configFunc func() config.Config,
	readyFunc func(http.HandlerFunc) http.HandlerFunc,
) *API {
>>>>>>> 3569eef8
	return &API{
		QueryEngine:           qe,
		Queryable:             q,
		targetRetriever:       tr,
		alertmanagerRetriever: ar,
		now:    time.Now,
		config: configFunc,
		ready:  readyFunc,
	}
}

// Register the API's endpoints in the given router.
func (api *API) Register(r *route.Router) {
	instr := func(name string, f apiFunc) http.HandlerFunc {
		hf := http.HandlerFunc(func(w http.ResponseWriter, r *http.Request) {
			setCORS(w)
			if data, err := f(r); err != nil {
				respondError(w, err, data)
			} else if data != nil {
				respond(w, data)
			} else {
				w.WriteHeader(http.StatusNoContent)
			}
		})
		return api.ready(prometheus.InstrumentHandler(name, httputil.CompressionHandler{
			Handler: hf,
		}))
	}

	r.Options("/*path", instr("options", api.options))

	r.Get("/query", instr("query", api.query))
	r.Get("/query_range", instr("query_range", api.queryRange))

	r.Get("/label/:name/values", instr("label_values", api.labelValues))

	r.Get("/series", instr("series", api.series))
	r.Del("/series", instr("drop_series", api.dropSeries))

	r.Get("/targets", instr("targets", api.targets))
	r.Get("/alertmanagers", instr("alertmanagers", api.alertmanagers))

	r.Get("/status/config", instr("config", api.serveConfig))
<<<<<<< HEAD
=======
	r.Post("/read", api.ready(prometheus.InstrumentHandler("read", http.HandlerFunc(api.remoteRead))))
>>>>>>> 3569eef8
}

type queryData struct {
	ResultType promql.ValueType `json:"resultType"`
	Result     promql.Value     `json:"result"`
}

func (api *API) options(r *http.Request) (interface{}, *apiError) {
	return nil, nil
}

func (api *API) query(r *http.Request) (interface{}, *apiError) {
	var ts time.Time
	if t := r.FormValue("time"); t != "" {
		var err error
		ts, err = parseTime(t)
		if err != nil {
			return nil, &apiError{errorBadData, err}
		}
	} else {
		ts = api.now()
	}

	ctx := r.Context()
	if to := r.FormValue("timeout"); to != "" {
		var cancel context.CancelFunc
		timeout, err := parseDuration(to)
		if err != nil {
			return nil, &apiError{errorBadData, err}
		}

		ctx, cancel = context.WithTimeout(ctx, timeout)
		defer cancel()
	}

	qry, err := api.QueryEngine.NewInstantQuery(r.FormValue("query"), ts)
	if err != nil {
		return nil, &apiError{errorBadData, err}
	}

	res := qry.Exec(ctx)
	if res.Err != nil {
		switch res.Err.(type) {
		case promql.ErrQueryCanceled:
			return nil, &apiError{errorCanceled, res.Err}
		case promql.ErrQueryTimeout:
			return nil, &apiError{errorTimeout, res.Err}
		case promql.ErrStorage:
			return nil, &apiError{errorInternal, res.Err}
		}
		return nil, &apiError{errorExec, res.Err}
	}
	return &queryData{
		ResultType: res.Value.Type(),
		Result:     res.Value,
	}, nil
}

func (api *API) queryRange(r *http.Request) (interface{}, *apiError) {
	start, err := parseTime(r.FormValue("start"))
	if err != nil {
		return nil, &apiError{errorBadData, err}
	}
	end, err := parseTime(r.FormValue("end"))
	if err != nil {
		return nil, &apiError{errorBadData, err}
	}
	if end.Before(start) {
		err := errors.New("end timestamp must not be before start time")
		return nil, &apiError{errorBadData, err}
	}

	step, err := parseDuration(r.FormValue("step"))
	if err != nil {
		return nil, &apiError{errorBadData, err}
	}

	if step <= 0 {
		err := errors.New("zero or negative query resolution step widths are not accepted. Try a positive integer")
		return nil, &apiError{errorBadData, err}
	}

	// For safety, limit the number of returned points per timeseries.
	// This is sufficient for 60s resolution for a week or 1h resolution for a year.
	if end.Sub(start)/step > 11000 {
		err := errors.New("exceeded maximum resolution of 11,000 points per timeseries. Try decreasing the query resolution (?step=XX)")
		return nil, &apiError{errorBadData, err}
	}

	ctx := r.Context()
	if to := r.FormValue("timeout"); to != "" {
		var cancel context.CancelFunc
		timeout, err := parseDuration(to)
		if err != nil {
			return nil, &apiError{errorBadData, err}
		}

		ctx, cancel = context.WithTimeout(ctx, timeout)
		defer cancel()
	}

	qry, err := api.QueryEngine.NewRangeQuery(r.FormValue("query"), start, end, step)
	if err != nil {
		return nil, &apiError{errorBadData, err}
	}

	res := qry.Exec(ctx)
	if res.Err != nil {
		switch res.Err.(type) {
		case promql.ErrQueryCanceled:
			return nil, &apiError{errorCanceled, res.Err}
		case promql.ErrQueryTimeout:
			return nil, &apiError{errorTimeout, res.Err}
		}
		return nil, &apiError{errorExec, res.Err}
	}

	return &queryData{
		ResultType: res.Value.Type(),
		Result:     res.Value,
	}, nil
}

func (api *API) labelValues(r *http.Request) (interface{}, *apiError) {
	ctx := r.Context()
	name := route.Param(ctx, "name")

	if !model.LabelNameRE.MatchString(name) {
		return nil, &apiError{errorBadData, fmt.Errorf("invalid label name: %q", name)}
	}
	q, err := api.Queryable.Querier(ctx, math.MinInt64, math.MaxInt64)
	if err != nil {
		return nil, &apiError{errorExec, err}
	}
	defer q.Close()

	// TODO(fabxc): add back request context.
	vals, err := q.LabelValues(name)
	if err != nil {
		return nil, &apiError{errorExec, err}
	}

	return vals, nil
}

var (
	minTime = time.Unix(math.MinInt64/1000+62135596801, 0)
	maxTime = time.Unix(math.MaxInt64/1000-62135596801, 999999999)
)

func (api *API) series(r *http.Request) (interface{}, *apiError) {
	r.ParseForm()
	if len(r.Form["match[]"]) == 0 {
		return nil, &apiError{errorBadData, fmt.Errorf("no match[] parameter provided")}
	}

	var start time.Time
	if t := r.FormValue("start"); t != "" {
		var err error
		start, err = parseTime(t)
		if err != nil {
			return nil, &apiError{errorBadData, err}
		}
	} else {
		start = minTime
	}

	var end time.Time
	if t := r.FormValue("end"); t != "" {
		var err error
		end, err = parseTime(t)
		if err != nil {
			return nil, &apiError{errorBadData, err}
		}
	} else {
		end = maxTime
	}

	var matcherSets [][]*labels.Matcher
	for _, s := range r.Form["match[]"] {
		matchers, err := promql.ParseMetricSelector(s)
		if err != nil {
			return nil, &apiError{errorBadData, err}
		}
		matcherSets = append(matcherSets, matchers)
	}

	q, err := api.Queryable.Querier(r.Context(), timestamp.FromTime(start), timestamp.FromTime(end))
	if err != nil {
		return nil, &apiError{errorExec, err}
	}
	defer q.Close()

	var set storage.SeriesSet

	for _, mset := range matcherSets {
		set = storage.DeduplicateSeriesSet(set, q.Select(mset...))
	}

	metrics := []labels.Labels{}

	for set.Next() {
		metrics = append(metrics, set.At().Labels())
	}
	if set.Err() != nil {
		return nil, &apiError{errorExec, set.Err()}
	}

	return metrics, nil
}

func (api *API) dropSeries(r *http.Request) (interface{}, *apiError) {
	return nil, &apiError{errorInternal, fmt.Errorf("not implemented")}
}

// Target has the information for one target.
type Target struct {
	// Labels before any processing.
	DiscoveredLabels map[string]string `json:"discoveredLabels"`
	// Any labels that are added to this target and its metrics.
	Labels map[string]string `json:"labels"`

	ScrapeURL string `json:"scrapeUrl"`

	LastError  string                 `json:"lastError"`
	LastScrape time.Time              `json:"lastScrape"`
	Health     retrieval.TargetHealth `json:"health"`
}

// TargetDiscovery has all the active targets.
type TargetDiscovery struct {
	ActiveTargets []*Target `json:"activeTargets"`
}

func (api *API) targets(r *http.Request) (interface{}, *apiError) {
	targets := api.targetRetriever.Targets()
	res := &TargetDiscovery{ActiveTargets: make([]*Target, len(targets))}

	for i, t := range targets {
		lastErrStr := ""
		lastErr := t.LastError()
		if lastErr != nil {
			lastErrStr = lastErr.Error()
		}

		res.ActiveTargets[i] = &Target{
			DiscoveredLabels: t.DiscoveredLabels().Map(),
			Labels:           t.Labels().Map(),
			ScrapeURL:        t.URL().String(),
			LastError:        lastErrStr,
			LastScrape:       t.LastScrape(),
			Health:           t.Health(),
		}
	}

	return res, nil
}

// AlertmanagerDiscovery has all the active Alertmanagers.
type AlertmanagerDiscovery struct {
	ActiveAlertmanagers []*AlertmanagerTarget `json:"activeAlertmanagers"`
}

// AlertmanagerTarget has info on one AM.
type AlertmanagerTarget struct {
	URL string `json:"url"`
}

func (api *API) alertmanagers(r *http.Request) (interface{}, *apiError) {
	urls := api.alertmanagerRetriever.Alertmanagers()
	ams := &AlertmanagerDiscovery{ActiveAlertmanagers: make([]*AlertmanagerTarget, len(urls))}

	for i, url := range urls {
		ams.ActiveAlertmanagers[i] = &AlertmanagerTarget{URL: url.String()}
	}

	return ams, nil
}

type prometheusConfig struct {
	YAML string `json:"yaml"`
}

func (api *API) serveConfig(r *http.Request) (interface{}, *apiError) {
	cfg := &prometheusConfig{
		YAML: api.config().String(),
	}
	return cfg, nil
}

func respond(w http.ResponseWriter, data interface{}) {
	w.Header().Set("Content-Type", "application/json")
	w.WriteHeader(http.StatusOK)

	b, err := json.Marshal(&response{
		Status: statusSuccess,
		Data:   data,
	})
	if err != nil {
		return
	}
	w.Write(b)
}

func respondError(w http.ResponseWriter, apiErr *apiError, data interface{}) {
	w.Header().Set("Content-Type", "application/json")

	var code int
	switch apiErr.typ {
	case errorBadData:
		code = http.StatusBadRequest
	case errorExec:
		code = 422
	case errorCanceled, errorTimeout:
		code = http.StatusServiceUnavailable
	case errorInternal:
		code = http.StatusInternalServerError
	default:
		code = http.StatusInternalServerError
	}
	w.WriteHeader(code)

	b, err := json.Marshal(&response{
		Status:    statusError,
		ErrorType: apiErr.typ,
		Error:     apiErr.err.Error(),
		Data:      data,
	})
	if err != nil {
		return
	}
	w.Write(b)
}

func parseTime(s string) (time.Time, error) {
	if t, err := strconv.ParseFloat(s, 64); err == nil {
		s, ns := math.Modf(t)
		return time.Unix(int64(s), int64(ns*float64(time.Second))), nil
	}
	if t, err := time.Parse(time.RFC3339Nano, s); err == nil {
		return t, nil
	}
	return time.Time{}, fmt.Errorf("cannot parse %q to a valid timestamp", s)
}

func parseDuration(s string) (time.Duration, error) {
	if d, err := strconv.ParseFloat(s, 64); err == nil {
		ts := d * float64(time.Second)
		if ts > float64(math.MaxInt64) || ts < float64(math.MinInt64) {
			return 0, fmt.Errorf("cannot parse %q to a valid duration. It overflows int64", s)
		}
		return time.Duration(ts), nil
	}
	if d, err := model.ParseDuration(s); err == nil {
		return time.Duration(d), nil
	}
	return 0, fmt.Errorf("cannot parse %q to a valid duration", s)
}<|MERGE_RESOLUTION|>--- conflicted
+++ resolved
@@ -110,18 +110,14 @@
 }
 
 // NewAPI returns an initialized API type.
-<<<<<<< HEAD
-func NewAPI(qe *promql.Engine, q promql.Queryable, tr targetRetriever, ar alertmanagerRetriever, configFunc func() config.Config) *API {
-=======
 func NewAPI(
 	qe *promql.Engine,
-	st local.Storage,
+	q promql.Queryable,
 	tr targetRetriever,
 	ar alertmanagerRetriever,
 	configFunc func() config.Config,
 	readyFunc func(http.HandlerFunc) http.HandlerFunc,
 ) *API {
->>>>>>> 3569eef8
 	return &API{
 		QueryEngine:           qe,
 		Queryable:             q,
@@ -165,10 +161,6 @@
 	r.Get("/alertmanagers", instr("alertmanagers", api.alertmanagers))
 
 	r.Get("/status/config", instr("config", api.serveConfig))
-<<<<<<< HEAD
-=======
-	r.Post("/read", api.ready(prometheus.InstrumentHandler("read", http.HandlerFunc(api.remoteRead))))
->>>>>>> 3569eef8
 }
 
 type queryData struct {
